--- conflicted
+++ resolved
@@ -6,8 +6,6 @@
 
 #include "base/bind.h"
 #include "atom/common/node_includes.h"
-#include "media/base/video_frame.h"
-#include "media/base/yuv_convert.h"
 #include "ui/gfx/screen.h"
 
 #include "content/public/browser/render_widget_host.h"
@@ -19,16 +17,7 @@
 FrameSubscriber::FrameSubscriber(v8::Isolate* isolate,
                                  content::RenderWidgetHostView* view,
                                  const FrameCaptureCallback& callback)
-<<<<<<< HEAD
-    : isolate_(isolate), callback_(callback), pending_frames(0), view_(view) {
-  subscriber_ = new Subscriber(this);
-}
-
-Subscriber::Subscriber(
-  FrameSubscriber* frame_subscriber) : frame_subscriber_(frame_subscriber) {
-=======
-    : isolate_(isolate), size_(size), callback_(callback), weak_factory_(this) {
->>>>>>> 0ea80f67
+    : isolate_(isolate), view_(view), callback_(callback), weak_factory_(this) {
 }
 
 bool FrameSubscriber::ShouldCaptureFrame(
@@ -36,66 +25,25 @@
     base::TimeTicks present_time,
     scoped_refptr<media::VideoFrame>* storage,
     DeliverFrameCallback* callback) {
-<<<<<<< HEAD
-  const auto view = frame_subscriber_->view_;
-  const auto host = view ? view->GetRenderWidgetHost() : nullptr;
-  if (!view || !host)
+  const auto host = view_ ? view_->GetRenderWidgetHost() : nullptr;
+  if (!view_ || !host)
     return false;
 
-  const gfx::Size view_size = view->GetViewBounds().size();
-
-  gfx::Size bitmap_size = view_size;
-  const gfx::NativeView native_view = view->GetNativeView();
-  gfx::Screen* const screen = gfx::Screen::GetScreenFor(native_view);
-  const float scale =
-      screen->GetDisplayNearestWindow(native_view).device_scale_factor();
-  if (scale > 1.0f)
-    bitmap_size = gfx::ScaleToCeiledSize(view_size, scale);
+  const auto size = view_->GetVisibleViewportSize();
 
   host->CopyFromBackingStore(
-      gfx::Rect(view_size),
-      bitmap_size,
+      gfx::Rect(size),
+      size,
       base::Bind(&FrameSubscriber::OnFrameDelivered,
-                 base::Unretained(frame_subscriber_),
-                 frame_subscriber_->callback_),
+                 weak_factory_.GetWeakPtr(), callback_),
       kBGRA_8888_SkColorType);
 
-  frame_subscriber_->pending_frames++;
   return false;
-}
-
-Subscriber* FrameSubscriber::GetSubscriber() {
-  return subscriber_;
-}
-
-bool FrameSubscriber::RequestDestruct() {
-  bool deletable = (subscriber_ == NULL && pending_frames == 0);
-  // Destruct FrameSubscriber if we're not waiting for frames and the
-  // subscription has ended
-  if (deletable)
-    delete this;
-
-  return deletable;
 }
 
 void FrameSubscriber::OnFrameDelivered(const FrameCaptureCallback& callback,
   const SkBitmap& bitmap, content::ReadbackResponse response) {
-  pending_frames--;
-
-  if (RequestDestruct() || subscriber_ == NULL || bitmap.computeSize64() == 0)
-=======
-  *storage = media::VideoFrame::CreateFrame(
-      media::PIXEL_FORMAT_YV12,
-      size_, gfx::Rect(size_), size_, base::TimeDelta());
-  *callback = base::Bind(&FrameSubscriber::OnFrameDelivered,
-                         weak_factory_.GetWeakPtr(), *storage);
-  return true;
-}
-
-void FrameSubscriber::OnFrameDelivered(
-    scoped_refptr<media::VideoFrame> frame, base::TimeTicks, bool result) {
-  if (!result)
->>>>>>> 0ea80f67
+  if (bitmap.computeSize64() == 0)
     return;
 
   v8::Locker locker(isolate_);
